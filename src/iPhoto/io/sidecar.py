"""Read/write helpers for ``.ipo`` XML sidecar files."""

from __future__ import annotations

from pathlib import Path
from typing import Dict, Mapping
import xml.etree.ElementTree as ET

from ..core.light_resolver import LIGHT_KEYS, resolve_light_vector
from ..core.color_resolver import COLOR_KEYS, ColorResolver, ColorStats

BW_KEYS = (
    "BW_Master",
    "BW_Intensity",
    "BW_Neutrals",
    "BW_Tone",
    "BW_Grain",
)

CROP_KEYS = (
    "Crop_U0",
    "Crop_V0",
    "Crop_U1",
    "Crop_V1",
)

CROP_DEFAULTS = {
    "Crop_U0": 0.0,
    "Crop_V0": 0.0,
    "Crop_U1": 1.0,
    "Crop_V1": 1.0,
}

BW_DEFAULTS = {
    "BW_Master": 0.5,
    "BW_Intensity": 0.5,
    "BW_Neutrals": 0.0,
    "BW_Tone": 0.0,
    "BW_Grain": 0.0,
}

_BW_RANGE_KEYS = {"BW_Master", "BW_Intensity", "BW_Neutrals", "BW_Tone"}


def _normalise_bw_value(key: str, value: float) -> float:
    """Return *value* mapped to the modern ``[0, 1]`` range for B&W controls."""

    numeric = float(value)
    if key in _BW_RANGE_KEYS and (numeric < 0.0 or numeric > 1.0):
        numeric = (numeric + 1.0) * 0.5
    return max(0.0, min(1.0, numeric))

_SIDE_CAR_ROOT = "iPhotoAdjustments"
_LIGHT_NODE = "Light"
_CROP_NODE = "Crop"
_ATTR_CX = "cx"
_ATTR_CY = "cy"
_ATTR_WIDTH = "w"
_ATTR_HEIGHT = "h"
_VERSION_ATTR = "version"
_CURRENT_VERSION = "1.0"


def _clamp01(value: float) -> float:
    return max(0.0, min(1.0, float(value)))


def sidecar_path_for_asset(asset_path: Path) -> Path:
    """Return the expected sidecar path for *asset_path*."""

    return asset_path.with_suffix(".ipo")


def load_adjustments(asset_path: Path) -> Dict[str, float | bool]:
    """Return light adjustments stored alongside *asset_path*.

    Missing files or parsing errors are treated as an empty adjustment set so the
    caller can continue working with the unmodified image.  Individual entries
    that fail to parse fall back to ``0.0`` rather than aborting the load, which
    keeps the feature resilient against manual edits or older file formats.
    """

    sidecar_path = sidecar_path_for_asset(asset_path)
    if not sidecar_path.exists():
        return {}

    try:
        tree = ET.parse(sidecar_path)
    except ET.ParseError:
        return {}
    root = tree.getroot()
    if root.tag != _SIDE_CAR_ROOT:
        return {}

    light_node = root.find(_LIGHT_NODE)
    if light_node is None:
        return {}

    result: Dict[str, float | bool] = {}
    master_element = light_node.find("Light_Master")
    if master_element is not None and master_element.text is not None:
        try:
            result["Light_Master"] = float(master_element.text.strip())
        except ValueError:
            result["Light_Master"] = 0.0
    enabled_element = light_node.find("Light_Enabled")
    if enabled_element is not None and enabled_element.text is not None:
        text = enabled_element.text.strip().lower()
        result["Light_Enabled"] = text in {"1", "true", "yes", "on"}
    else:
        result["Light_Enabled"] = True
    for key in LIGHT_KEYS:
        element = light_node.find(key)
        if element is None or element.text is None:
            continue
        try:
            result[key] = float(element.text.strip())
        except ValueError:
            continue
    color_master = light_node.find("Color_Master")
    if color_master is not None and color_master.text is not None:
        try:
            result["Color_Master"] = float(color_master.text.strip())
        except ValueError:
            result["Color_Master"] = 0.0
    color_enabled = light_node.find("Color_Enabled")
    if color_enabled is not None and color_enabled.text is not None:
        text = color_enabled.text.strip().lower()
        result["Color_Enabled"] = text in {"1", "true", "yes", "on"}
    else:
        result["Color_Enabled"] = True
    for key in COLOR_KEYS:
        element = light_node.find(key)
        if element is None or element.text is None:
            continue
        try:
            result[key] = float(element.text.strip())
        except ValueError:
            continue
    bw_enabled = light_node.find("BW_Enabled")
    if bw_enabled is not None and bw_enabled.text is not None:
        text = bw_enabled.text.strip().lower()
        result["BW_Enabled"] = text in {"1", "true", "yes", "on"}
    else:
        result["BW_Enabled"] = False

    for key in BW_KEYS:
        element = light_node.find(key)
        if element is None or element.text is None:
            continue
        try:
            result[key] = float(element.text.strip())
        except ValueError:
            continue

<<<<<<< HEAD
    crop_node = root.find(_CROP_NODE)
    if crop_node is not None:
        cx = crop_node.get(_ATTR_CX)
        cy = crop_node.get(_ATTR_CY)
        width = crop_node.get(_ATTR_WIDTH)
        height = crop_node.get(_ATTR_HEIGHT)
        try:
            result["Crop_CX"] = _clamp01(float(cx)) if cx is not None else 0.5
        except (TypeError, ValueError):
            result["Crop_CX"] = 0.5
        try:
            result["Crop_CY"] = _clamp01(float(cy)) if cy is not None else 0.5
        except (TypeError, ValueError):
            result["Crop_CY"] = 0.5
        try:
            result["Crop_W"] = _clamp01(float(width)) if width is not None else 1.0
        except (TypeError, ValueError):
            result["Crop_W"] = 1.0
        try:
            result["Crop_H"] = _clamp01(float(height)) if height is not None else 1.0
        except (TypeError, ValueError):
            result["Crop_H"] = 1.0
=======
    for key in CROP_KEYS:
        element = light_node.find(key)
        if element is None or element.text is None:
            continue
        try:
            numeric = float(element.text.strip())
        except ValueError:
            continue
        result[key] = max(0.0, min(1.0, numeric))
>>>>>>> cfca71ff

    return result


def save_adjustments(asset_path: Path, adjustments: Mapping[str, float | bool]) -> Path:
    """Persist *adjustments* next to *asset_path* and return the sidecar path."""

    sidecar_path = sidecar_path_for_asset(asset_path)
    sidecar_path.parent.mkdir(parents=True, exist_ok=True)

    root = ET.Element(_SIDE_CAR_ROOT)
    root.set(_VERSION_ATTR, _CURRENT_VERSION)
    light = ET.SubElement(root, _LIGHT_NODE)
    master_element = ET.SubElement(light, "Light_Master")
    master_value = float(adjustments.get("Light_Master", 0.0))
    master_element.text = f"{master_value:.2f}"

    enabled_element = ET.SubElement(light, "Light_Enabled")
    enabled = bool(adjustments.get("Light_Enabled", True))
    enabled_element.text = "true" if enabled else "false"

    for key in LIGHT_KEYS:
        value = float(adjustments.get(key, 0.0))
        child = ET.SubElement(light, key)
        child.text = f"{value:.2f}"

    color_master = ET.SubElement(light, "Color_Master")
    color_master_value = float(adjustments.get("Color_Master", 0.0))
    color_master.text = f"{color_master_value:.2f}"

    color_enabled = ET.SubElement(light, "Color_Enabled")
    color_enabled_value = bool(adjustments.get("Color_Enabled", True))
    color_enabled.text = "true" if color_enabled_value else "false"

    for key in COLOR_KEYS:
        value = float(adjustments.get(key, 0.0))
        child = ET.SubElement(light, key)
        child.text = f"{value:.2f}"

    bw_enabled = ET.SubElement(light, "BW_Enabled")
    bw_enabled_value = bool(adjustments.get("BW_Enabled", False))
    bw_enabled.text = "true" if bw_enabled_value else "false"

    for key in BW_KEYS:
        value = _normalise_bw_value(key, float(adjustments.get(key, BW_DEFAULTS.get(key, 0.0))))
        child = ET.SubElement(light, key)
        child.text = f"{value:.2f}"

<<<<<<< HEAD
    crop = ET.SubElement(root, _CROP_NODE)
    crop.set(_ATTR_CX, f"{_clamp01(adjustments.get('Crop_CX', 0.5)):.6f}")
    crop.set(_ATTR_CY, f"{_clamp01(adjustments.get('Crop_CY', 0.5)):.6f}")
    crop.set(_ATTR_WIDTH, f"{_clamp01(adjustments.get('Crop_W', 1.0)):.6f}")
    crop.set(_ATTR_HEIGHT, f"{_clamp01(adjustments.get('Crop_H', 1.0)):.6f}")
=======
    for key in CROP_KEYS:
        default = CROP_DEFAULTS[key]
        value = float(adjustments.get(key, default))
        value = max(0.0, min(1.0, value))
        child = ET.SubElement(light, key)
        child.text = f"{value:.6f}"
>>>>>>> cfca71ff

    tmp_path = sidecar_path.with_suffix(sidecar_path.suffix + ".tmp")
    tree = ET.ElementTree(root)
    tree.write(tmp_path, encoding="utf-8", xml_declaration=True)

    try:
        tmp_path.replace(sidecar_path)
    except OSError:
        tmp_path.unlink(missing_ok=True)
        raise
    return sidecar_path


def resolve_render_adjustments(
    adjustments: Mapping[str, float | bool] | None,
    *,
    color_stats: ColorStats | None = None,
) -> Dict[str, float]:
    """Return Light adjustments suitable for rendering pipelines.

    ``load_adjustments`` exposes the raw session values, which now contain the master slider
    (`Light_Master`) and enable toggle (`Light_Enabled`) alongside the seven per-control deltas.
    Rendering helpers expect the final per-slider values rather than the stored deltas, so the
    helpers outside the edit session must resolve the vector before handing it to
    :func:`apply_adjustments`.
    """

    if not adjustments:
        return {}

    try:
        master_value = float(adjustments.get("Light_Master", 0.0))
    except (TypeError, ValueError):
        master_value = 0.0

    light_enabled = bool(adjustments.get("Light_Enabled", True))

    resolved: Dict[str, float] = {}
    overrides: Dict[str, float] = {}
    color_overrides: Dict[str, float] = {}
    for key, value in adjustments.items():
        if key in ("Light_Master", "Light_Enabled"):
            continue
        if value is None:
            continue
        try:
            numeric_value = float(value)
        except (TypeError, ValueError):
            continue
        if key in LIGHT_KEYS:
            overrides[key] = numeric_value
        elif key in COLOR_KEYS:
            color_overrides[key] = numeric_value
        elif key == "BW_Master":
            continue
        elif key in CROP_KEYS:
            continue
        else:
            resolved[key] = numeric_value

    if light_enabled:
        light_values = resolve_light_vector(master_value, overrides, mode="delta")
    else:
        light_values = {key: 0.0 for key in LIGHT_KEYS}
    resolved.update(light_values)
    stats = color_stats or ColorStats()
    color_master = float(adjustments.get("Color_Master", 0.0))
    color_enabled = bool(adjustments.get("Color_Enabled", True))
    if color_enabled:
        color_values = ColorResolver.resolve_color_vector(
            color_master,
            color_overrides,
            stats=stats,
            mode="delta",
        )
    else:
        color_values = {key: 0.0 for key in COLOR_KEYS}
    gain_r, gain_g, gain_b = stats.white_balance_gain
    resolved.update(color_values)
    resolved["Color_Gain_R"] = gain_r
    resolved["Color_Gain_G"] = gain_g
    resolved["Color_Gain_B"] = gain_b

    bw_enabled = bool(adjustments.get("BW_Enabled", False))
    if bw_enabled:
        resolved["BWIntensity"] = _normalise_bw_value("BW_Intensity", float(adjustments.get("BW_Intensity", 0.5)))
        resolved["BWNeutrals"] = _normalise_bw_value("BW_Neutrals", float(adjustments.get("BW_Neutrals", 0.0)))
        resolved["BWTone"] = _normalise_bw_value("BW_Tone", float(adjustments.get("BW_Tone", 0.0)))
        resolved["BWGrain"] = _normalise_bw_value("BW_Grain", float(adjustments.get("BW_Grain", 0.0)))
    else:
        resolved["BWIntensity"] = 0.5
        resolved["BWNeutrals"] = 0.0
        resolved["BWTone"] = 0.0
        resolved["BWGrain"] = 0.0

    return resolved<|MERGE_RESOLUTION|>--- conflicted
+++ resolved
@@ -153,30 +153,6 @@
         except ValueError:
             continue
 
-<<<<<<< HEAD
-    crop_node = root.find(_CROP_NODE)
-    if crop_node is not None:
-        cx = crop_node.get(_ATTR_CX)
-        cy = crop_node.get(_ATTR_CY)
-        width = crop_node.get(_ATTR_WIDTH)
-        height = crop_node.get(_ATTR_HEIGHT)
-        try:
-            result["Crop_CX"] = _clamp01(float(cx)) if cx is not None else 0.5
-        except (TypeError, ValueError):
-            result["Crop_CX"] = 0.5
-        try:
-            result["Crop_CY"] = _clamp01(float(cy)) if cy is not None else 0.5
-        except (TypeError, ValueError):
-            result["Crop_CY"] = 0.5
-        try:
-            result["Crop_W"] = _clamp01(float(width)) if width is not None else 1.0
-        except (TypeError, ValueError):
-            result["Crop_W"] = 1.0
-        try:
-            result["Crop_H"] = _clamp01(float(height)) if height is not None else 1.0
-        except (TypeError, ValueError):
-            result["Crop_H"] = 1.0
-=======
     for key in CROP_KEYS:
         element = light_node.find(key)
         if element is None or element.text is None:
@@ -186,7 +162,6 @@
         except ValueError:
             continue
         result[key] = max(0.0, min(1.0, numeric))
->>>>>>> cfca71ff
 
     return result
 
@@ -235,20 +210,12 @@
         child = ET.SubElement(light, key)
         child.text = f"{value:.2f}"
 
-<<<<<<< HEAD
-    crop = ET.SubElement(root, _CROP_NODE)
-    crop.set(_ATTR_CX, f"{_clamp01(adjustments.get('Crop_CX', 0.5)):.6f}")
-    crop.set(_ATTR_CY, f"{_clamp01(adjustments.get('Crop_CY', 0.5)):.6f}")
-    crop.set(_ATTR_WIDTH, f"{_clamp01(adjustments.get('Crop_W', 1.0)):.6f}")
-    crop.set(_ATTR_HEIGHT, f"{_clamp01(adjustments.get('Crop_H', 1.0)):.6f}")
-=======
     for key in CROP_KEYS:
         default = CROP_DEFAULTS[key]
         value = float(adjustments.get(key, default))
         value = max(0.0, min(1.0, value))
         child = ET.SubElement(light, key)
         child.text = f"{value:.6f}"
->>>>>>> cfca71ff
 
     tmp_path = sidecar_path.with_suffix(sidecar_path.suffix + ".tmp")
     tree = ET.ElementTree(root)
