"""Widget combining the video surface and floating playback controls."""

from __future__ import annotations

from typing import Optional

from PySide6.QtCore import (
    QEasingCurve,
    QEvent,
    QObject,
    QPropertyAnimation,
    QPointF,
    QRectF,
    QTimer,
    Qt,
    Signal,
)
<<<<<<< HEAD
from PySide6.QtGui import QCursor, QPainter, QResizeEvent
from PySide6.QtWidgets import (
    QFrame,
    QGraphicsOpacityEffect,
    QGraphicsScene,
    QGraphicsView,
    QWidget,
)
=======
from PySide6.QtGui import QCursor
from PySide6.QtWidgets import QGraphicsOpacityEffect, QVBoxLayout, QWidget
>>>>>>> 8e2f083a

try:  # pragma: no cover - optional Qt module
    from PySide6.QtMultimediaWidgets import QGraphicsVideoItem
except (ModuleNotFoundError, ImportError):  # pragma: no cover - handled by main window guard
    QGraphicsVideoItem = None  # type: ignore[assignment, misc]

from ....config import (
    PLAYER_CONTROLS_HIDE_DELAY_MS,
    PLAYER_FADE_IN_MS,
    PLAYER_FADE_OUT_MS,
)
from .player_bar import PlayerBar


class VideoArea(QWidget):
    """Present a video surface with auto-hiding playback controls."""

    mouseActive = Signal()
    controlsVisibleChanged = Signal(bool)

    def __init__(self, parent: Optional[QWidget] = None) -> None:
        super().__init__(parent)
        self.setAttribute(Qt.WidgetAttribute.WA_StyledBackground, True)
        self.setMouseTracking(True)

        if QGraphicsVideoItem is None:
            raise RuntimeError("PySide6.QtMultimediaWidgets is required for video playback.")

        # --- Graphics View Setup ---
        self._video_item = QGraphicsVideoItem()
        self._video_item.setAspectRatioMode(Qt.AspectRatioMode.KeepAspectRatio)

        self._scene = QGraphicsScene(self)
        self._scene.addItem(self._video_item)

        self._video_view = QGraphicsView(self._scene, self)
        self._video_view.setFrameShape(QFrame.Shape.NoFrame)
        self._video_view.setHorizontalScrollBarPolicy(Qt.ScrollBarPolicy.ScrollBarAlwaysOff)
        self._video_view.setVerticalScrollBarPolicy(Qt.ScrollBarPolicy.ScrollBarAlwaysOff)
        self._video_view.setRenderHint(QPainter.RenderHint.Antialiasing, True)
        self._video_view.setStyleSheet("background: black; border: none;")
        # --- End Graphics View Setup ---

        self._overlay_margin = 48
        self._player_bar = PlayerBar(self)
        self._player_bar.hide()
        self._player_bar.setMouseTracking(True)

        self._controls_visible = False
        self._target_opacity = 0.0
<<<<<<< HEAD
=======
        self._host_widget: QWidget | None = self._video_widget
        self._window_host: QWidget | None = None
        self._controls_enabled = True
>>>>>>> 8e2f083a

        effect = QGraphicsOpacityEffect(self._player_bar)
        effect.setOpacity(0.0)
        self._player_bar.setGraphicsEffect(effect)

        self._fade_anim = QPropertyAnimation(effect, b"opacity", self)
        self._fade_anim.setEasingCurve(QEasingCurve.Type.InOutQuad)
        self._fade_anim.finished.connect(self._on_fade_finished)

        self._hide_timer = QTimer(self)
        self._hide_timer.setSingleShot(True)
        self._hide_timer.setInterval(PLAYER_CONTROLS_HIDE_DELAY_MS)
        self._hide_timer.timeout.connect(self.hide_controls)

        self._install_activity_filters()
        self._wire_player_bar()

    # ------------------------------------------------------------------
    # Public API
    # ------------------------------------------------------------------
    @property
    def video_item(self) -> QGraphicsVideoItem:
        """Return the embedded :class:`QGraphicsVideoItem` for media output."""

        return self._video_item

    @property
    def player_bar(self) -> PlayerBar:
        """Return the floating :class:`PlayerBar`."""

        return self._player_bar

    def show_controls(self, *, animate: bool = True) -> None:
        """Reveal the playback controls and restart the hide timer."""

        if not self._controls_enabled:
            return
        self._hide_timer.stop()
        if not self._controls_visible:
            self._controls_visible = True
            self.controlsVisibleChanged.emit(True)

        if not self._player_bar.isVisible():
            self._player_bar.show()
            self._update_bar_geometry()

        duration = PLAYER_FADE_IN_MS if animate else 0
        self._animate_to(1.0, duration)
        self._restart_hide_timer()

    def hide_controls(self, *, animate: bool = True) -> None:
        """Fade the playback controls out."""

        if not self._controls_visible and self._current_opacity() <= 0.0:
            return
        self._hide_timer.stop()
        if self._controls_visible:
            self._controls_visible = False
            self.controlsVisibleChanged.emit(False)

        duration = PLAYER_FADE_OUT_MS if animate else 0
        self._animate_to(0.0, duration)

    def note_activity(self) -> None:
        """Treat external events as user activity to keep controls visible."""

        if not self._controls_enabled:
            return
        if self._controls_visible:
            self._restart_hide_timer()
        else:
            self.show_controls()

    # ------------------------------------------------------------------
    # QWidget overrides
    # ------------------------------------------------------------------
    def resizeEvent(self, event: QResizeEvent) -> None:  # pragma: no cover - GUI behaviour
        """Manually layout child widgets."""

        super().resizeEvent(event)
        rect = self.rect()
        self._video_view.setGeometry(rect)
        self._scene.setSceneRect(QRectF(rect))
        self._video_item.setSize(self._scene.sceneRect().size())
        self._video_item.setPos(QPointF())
        self._update_bar_geometry()

    def enterEvent(self, event) -> None:  # pragma: no cover - GUI behaviour
        super().enterEvent(event)
        self.show_controls()

    def leaveEvent(self, event) -> None:  # pragma: no cover - GUI behaviour
        super().leaveEvent(event)
        if not self._player_bar.underMouse():
            self.hide_controls()

    def mouseMoveEvent(self, event) -> None:  # pragma: no cover - GUI behaviour
        self._on_mouse_activity()
        super().mouseMoveEvent(event)

    def hideEvent(self, event) -> None:  # pragma: no cover - GUI behaviour
        super().hideEvent(event)
        self.hide_controls(animate=False)

    def eventFilter(self, watched: QObject, event: QEvent) -> bool:  # pragma: no cover - GUI behaviour
        if event.type() in {
            QEvent.Type.MouseMove,
            QEvent.Type.HoverMove,
            QEvent.Type.MouseButtonPress,
            QEvent.Type.Wheel,
        }:
            self._on_mouse_activity()

        if watched is self._player_bar and event.type() == QEvent.Type.Leave:
            cursor_pos = QCursor.pos()
            if not self.rect().contains(self.mapFromGlobal(cursor_pos)):
                self.hide_controls()

        return super().eventFilter(watched, event)

    # ------------------------------------------------------------------
    # Helpers
    # ------------------------------------------------------------------
    def _install_activity_filters(self) -> None:
        self._player_bar.installEventFilter(self)

    def _wire_player_bar(self) -> None:
        for signal in (
            self._player_bar.playPauseRequested,
            self._player_bar.scrubStarted,
            self._player_bar.scrubFinished,
        ):
            signal.connect(self._on_mouse_activity)
        self._player_bar.seekRequested.connect(lambda _value: self._on_mouse_activity())
        self._player_bar.volumeChanged.connect(lambda _value: self._on_mouse_activity())
        self._player_bar.muteToggled.connect(lambda _state: self._on_mouse_activity())

    def _on_mouse_activity(self) -> None:
        if not self._controls_enabled:
            return
        self.mouseActive.emit()
        if self._controls_visible:
            self._restart_hide_timer()
        else:
            self.show_controls()

    def _restart_hide_timer(self) -> None:
        if self.player_bar.is_scrubbing():
            self._hide_timer.stop()
        elif self._controls_visible:
            self._hide_timer.start(PLAYER_CONTROLS_HIDE_DELAY_MS)

    def _animate_to(self, value: float, duration: int) -> None:
        self._fade_anim.stop()
        self._fade_anim.setStartValue(self._current_opacity())
        self._fade_anim.setEndValue(value)
        self._fade_anim.setDuration(max(0, duration))
        self._target_opacity = value
        if duration > 0:
            self._fade_anim.start()
        else:
            self._set_opacity(value)
            self._on_fade_finished()

    def _current_opacity(self) -> float:
        effect = self._player_bar.graphicsEffect()
        return effect.opacity() if isinstance(effect, QGraphicsOpacityEffect) else 1.0

    def _set_opacity(self, value: float) -> None:
        effect = self._player_bar.graphicsEffect()
        if isinstance(effect, QGraphicsOpacityEffect):
            effect.setOpacity(max(0.0, min(1.0, value)))

    def _on_fade_finished(self) -> None:
        if self._target_opacity <= 0.0:
            self._player_bar.hide()

    def _update_bar_geometry(self) -> None:
        if not self.isVisible():
            return
<<<<<<< HEAD
        rect = self.rect()
        available_width = max(0, rect.width() - (2 * self._overlay_margin))
        bar_hint = self._player_bar.sizeHint()
        bar_width = min(bar_hint.width(), available_width)
        bar_height = bar_hint.height()
        x = (rect.width() - bar_width) // 2
        y = rect.height() - bar_height - self._overlay_margin
        if y < self._overlay_margin:
            y = max(0, rect.height() - bar_height)
        self._player_bar.setGeometry(x, y, bar_width, bar_height)
        self._player_bar.raise_()
=======
        self._ensure_overlay_parent()
        if not self._overlay.isVisible():
            self._overlay.show()
        self.schedule_refresh()

    # ------------------------------------------------------------------
    # Live Photo helpers
    # ------------------------------------------------------------------
    def set_controls_enabled(self, enabled: bool) -> None:
        """Enable or disable the floating playback controls."""

        if self._controls_enabled == enabled:
            return
        self._controls_enabled = enabled
        if not enabled:
            self.hide_controls(animate=False)
        else:
            self._controls_visible = False
            self._overlay.hide()
            self._player_bar.hide()
>>>>>>> 8e2f083a
<|MERGE_RESOLUTION|>--- conflicted
+++ resolved
@@ -15,7 +15,6 @@
     Qt,
     Signal,
 )
-<<<<<<< HEAD
 from PySide6.QtGui import QCursor, QPainter, QResizeEvent
 from PySide6.QtWidgets import (
     QFrame,
@@ -24,10 +23,6 @@
     QGraphicsView,
     QWidget,
 )
-=======
-from PySide6.QtGui import QCursor
-from PySide6.QtWidgets import QGraphicsOpacityEffect, QVBoxLayout, QWidget
->>>>>>> 8e2f083a
 
 try:  # pragma: no cover - optional Qt module
     from PySide6.QtMultimediaWidgets import QGraphicsVideoItem
@@ -78,12 +73,6 @@
 
         self._controls_visible = False
         self._target_opacity = 0.0
-<<<<<<< HEAD
-=======
-        self._host_widget: QWidget | None = self._video_widget
-        self._window_host: QWidget | None = None
-        self._controls_enabled = True
->>>>>>> 8e2f083a
 
         effect = QGraphicsOpacityEffect(self._player_bar)
         effect.setOpacity(0.0)
@@ -264,19 +253,6 @@
     def _update_bar_geometry(self) -> None:
         if not self.isVisible():
             return
-<<<<<<< HEAD
-        rect = self.rect()
-        available_width = max(0, rect.width() - (2 * self._overlay_margin))
-        bar_hint = self._player_bar.sizeHint()
-        bar_width = min(bar_hint.width(), available_width)
-        bar_height = bar_hint.height()
-        x = (rect.width() - bar_width) // 2
-        y = rect.height() - bar_height - self._overlay_margin
-        if y < self._overlay_margin:
-            y = max(0, rect.height() - bar_height)
-        self._player_bar.setGeometry(x, y, bar_width, bar_height)
-        self._player_bar.raise_()
-=======
         self._ensure_overlay_parent()
         if not self._overlay.isVisible():
             self._overlay.show()
@@ -297,4 +273,3 @@
             self._controls_visible = False
             self._overlay.hide()
             self._player_bar.hide()
->>>>>>> 8e2f083a
