"""Controller coordinating the edit view and non-destructive adjustments."""

from __future__ import annotations

import logging
from pathlib import Path
from typing import Mapping, Optional, TYPE_CHECKING

from PySide6.QtCore import QObject, QThreadPool, QTimer, Signal, QSize, Slot
from PySide6.QtGui import QImage

from ....io import sidecar
from ....core.bw_resolver import BWParams
from ....settings import SettingsManager
from ..models.asset_model import AssetModel
from ..models.edit_session import EditSession
from ..tasks.image_load_worker import ImageLoadWorker
from ..tasks.thumbnail_loader import ThumbnailLoader
from ..tasks.edit_sidebar_preview_worker import (
    EditSidebarPreviewResult,
    EditSidebarPreviewWorker,
)
from ..ui_main_window import Ui_MainWindow
from .edit_fullscreen_manager import EditFullscreenManager
from .edit_preview_manager import EditPreviewManager, resolve_adjustment_mapping
from .edit_view_transition import EditViewTransitionManager
from .player_view_controller import PlayerViewController
from .view_controller import ViewController

if TYPE_CHECKING:  # pragma: no cover - import for typing only
    from .detail_ui_controller import DetailUIController
    from .navigation_controller import NavigationController


_LOGGER = logging.getLogger(__name__)


class EditController(QObject):
    """Own the edit session state and synchronise UI widgets."""

    editingStarted = Signal(Path)
    """Emitted after a source asset has been loaded for editing."""

    editingFinished = Signal(Path)
    """Emitted once adjustments are saved and the detail view is restored."""

    def __init__(
        self,
        ui: Ui_MainWindow,
        view_controller: ViewController,
        player_view: PlayerViewController,
        playlist,
        asset_model: AssetModel,
        parent: Optional[QObject] = None,
        *,
        navigation: "NavigationController" | None = None,
        detail_ui_controller: "DetailUIController" | None = None,
        settings: SettingsManager | None = None,
    ) -> None:
        super().__init__(parent)
        # ``parent`` is the main window hosting the edit UI.  Retaining a weak reference to the
        # window allows the controller to ask the frameless window manager to rebuild menu styles
        # after the palette flips between light and dark variants.
        self._window: QObject | None = parent
        self._ui = ui
        self._view_controller = view_controller
        self._player_view = player_view
        self._playlist = playlist
        self._asset_model = asset_model
        # ``_navigation`` is injected lazily so the controller can coordinate
        # with :class:`NavigationController` without creating an import cycle
        # during startup.  The reference stays optional because unit tests may
        # exercise the edit workflow without bootstrapping the full GUI stack.
        self._navigation: "NavigationController" | None = navigation
        # ``_detail_ui_controller`` provides access to the detail view's zoom wiring helpers so the
        # shared zoom toolbar can swap targets cleanly when the edit tools take over the header.
        self._detail_ui_controller: "DetailUIController" | None = detail_ui_controller
        # ``_settings`` caches the shared settings manager so edit workflows can
        # respect user preferences such as whether the filmstrip should appear
        # after leaving the editor.
        self._settings: SettingsManager | None = settings
        # Track whether the shared zoom controls are currently routed to the edit viewer so we can
        # disconnect them without relying on Qt to silently drop redundant requests.  Qt logs a
        # warning when asked to disconnect a link that was never created, so this boolean keeps the
        # console clean while still allowing repeated hand-overs between the detail and edit views.
        self._edit_zoom_controls_connected = False
        self._thumbnail_loader: ThumbnailLoader = asset_model.thumbnail_loader()
        # ``_pending_thumbnail_refreshes`` tracks relative asset identifiers with
        # a refresh queued via :meth:`_schedule_thumbnail_refresh`.  Deferring
        # the cache invalidation keeps the detail pane visible when edits are
        # saved, preventing the grid view from temporarily reclaiming focus just
        # so it can reload its thumbnails.
        self._pending_thumbnail_refreshes: set[str] = set()

        # Track the background image loader so we can avoid queueing multiple
        # decode jobs for the same asset if the user re-enters the edit view
        # quickly.  The worker owns the heavy file I/O, leaving the GUI thread
        # free to animate the transition into the edit chrome.
        self._active_image_worker: ImageLoadWorker | None = None
        self._is_loading_edit_image = False

        self._preview_manager = EditPreviewManager(self._ui.edit_image_viewer, self)
        self._ui.edit_image_viewer.cropRectChanged.connect(self._handle_crop_changed)
        self._ui.edit_sidebar.bwParamsPreviewed.connect(self._handle_bw_previewed)
        self._ui.edit_sidebar.bwParamsCommitted.connect(self._handle_bw_committed)

        self._transition_manager = EditViewTransitionManager(self._ui, self._window, self)
        self._transition_manager.transition_finished.connect(self._on_transition_finished)
        self._transition_manager.set_detail_ui_controller(self._detail_ui_controller)

        self._fullscreen_manager = EditFullscreenManager(
            self._ui,
            self._window,
            self._preview_manager,
            self,
        )

        self._session: Optional[EditSession] = None
        self._current_source: Optional[Path] = None
        self._compare_active = False
        # ``_active_adjustments`` caches the resolved shader values representing the
        # most recent session state.  Storing the mapping lets compare mode and
        # the full screen workflow reapply the exact GPU uniforms without
        # recalculating them repeatedly.
        self._active_adjustments: dict[str, float] = {}
        self._skip_next_preview_frame = False
        # ``_edit_viewer_fullscreen_connected`` ensures we only connect the
        # image viewer's full screen exit signal once per controller lifetime.
        self._edit_viewer_fullscreen_connected = False
        ui.edit_reset_button.clicked.connect(self._handle_reset_clicked)
        ui.edit_done_button.clicked.connect(self._handle_done_clicked)
        ui.edit_adjust_action.triggered.connect(lambda checked: self._handle_mode_change("adjust", checked))
        ui.edit_crop_action.triggered.connect(lambda checked: self._handle_mode_change("crop", checked))
        ui.edit_compare_button.pressed.connect(self._handle_compare_pressed)
        ui.edit_compare_button.released.connect(self._handle_compare_released)
        ui.edit_mode_control.currentIndexChanged.connect(self._handle_top_bar_index_changed)

        playlist.currentChanged.connect(self._handle_playlist_change)
        playlist.sourceChanged.connect(lambda _path: self._handle_playlist_change())

        ui.edit_header_container.hide()

        # The sidebar preview worker runs after the full-resolution image is decoded to avoid
        # blocking the transition animation.  Tracking the generation number keeps stale results
        # from briefly replacing the preview when the user switches assets rapidly.
        self._sidebar_preview_generation = 0
        self._sidebar_preview_worker: EditSidebarPreviewWorker | None = None
        self._sidebar_preview_worker_generation: int | None = None

    # ------------------------------------------------------------------
    # Zoom toolbar management
    # ------------------------------------------------------------------
    def _connect_edit_zoom_controls(self) -> None:
        """Connect the shared zoom toolbar to the edit image viewer."""

        if self._edit_zoom_controls_connected:
            return

        viewer = self._ui.edit_image_viewer
        self._ui.zoom_in_button.clicked.connect(viewer.zoom_in)
        self._ui.zoom_out_button.clicked.connect(viewer.zoom_out)
        self._ui.zoom_slider.valueChanged.connect(self._handle_edit_zoom_slider_changed)
        viewer.zoomChanged.connect(self._handle_edit_viewer_zoom_changed)
        self._edit_zoom_controls_connected = True

    def _disconnect_edit_zoom_controls(self) -> None:
        """Detach the shared zoom toolbar from the edit image viewer."""

        if not self._edit_zoom_controls_connected:
            return

        viewer = self._ui.edit_image_viewer
        try:
            self._ui.zoom_in_button.clicked.disconnect(viewer.zoom_in)
            self._ui.zoom_out_button.clicked.disconnect(viewer.zoom_out)
            self._ui.zoom_slider.valueChanged.disconnect(self._handle_edit_zoom_slider_changed)
            viewer.zoomChanged.disconnect(self._handle_edit_viewer_zoom_changed)
        finally:
            # Ensure the state flag is cleared even if Qt reports that some of the links had already
            # been severed.  The warning-prone duplicate disconnect attempts should now be guarded by
            # the boolean check above, but resetting the flag keeps the controller resilient in case
            # future refactors bypass the helper inadvertently.
            self._edit_zoom_controls_connected = False

    def _handle_edit_zoom_slider_changed(self, value: int) -> None:
        """Translate slider *value* percentages into edit viewer zoom factors."""

        slider = self._ui.zoom_slider
        clamped = max(slider.minimum(), min(slider.maximum(), value))
        factor = float(clamped) / 100.0
        viewer = self._ui.edit_image_viewer
        viewer.set_zoom(factor, anchor=viewer.viewport_center())

    def _handle_edit_viewer_zoom_changed(self, factor: float) -> None:
        """Synchronise the slider position when the edit viewer reports a new zoom *factor*."""

        slider = self._ui.zoom_slider
        slider_value = max(slider.minimum(), min(slider.maximum(), int(round(factor * 100.0))))
        if slider_value == slider.value():
            return
        slider.blockSignals(True)
        slider.setValue(slider_value)
        slider.blockSignals(False)

    @Slot(tuple)
    def _handle_crop_changed(self, uv: tuple) -> None:
        """Persist crop rectangle updates reported by the GL image viewer."""

        session = self._session
        if session is None:
            return
        try:
            u0, v0, u1, v1 = uv
        except (TypeError, ValueError):
            return
        session.set_crop_uv((float(u0), float(v0), float(u1), float(v1)))

    # ------------------------------------------------------------------
    def begin_edit(self) -> None:
        """Enter the edit view for the playlist's current asset."""

        if self._view_controller.is_edit_view_active():
            return
        source = self._playlist.current_source()
        if source is None:
            return
        self._current_source = source

        adjustments = sidecar.load_adjustments(source)

        session = EditSession(self)
        session.set_values(adjustments, emit_individual=False)
        session.valuesChanged.connect(self._handle_session_changed)
        self._session = session
        self._apply_session_adjustments_to_viewer()

        # Detect whether the detail view already uploaded the same image so the
        # edit transition can reuse the existing GPU texture without a
        # redundant re-upload.  When the source matches we keep the user's
        # zoom/pan framing intact.
        viewer = self._ui.edit_image_viewer
        try:
            viewer.cropChanged.disconnect(self._handle_crop_changed)
        except (TypeError, RuntimeError):
            pass
        viewer.cropChanged.connect(self._handle_crop_changed)
        viewer.setCropMode(False, session.values())
        current_source = viewer.current_image_source()
        self._skip_next_preview_frame = current_source == source
        if not self._skip_next_preview_frame:
            viewer.reset_zoom()

        # Clear any stale preview content before attaching the fresh session.  The sidebar reuses
        # its last preview image until it receives an explicit replacement, so resetting it ahead
        # of the new binding avoids showing thumbnails from the previously edited asset while the
        # replacement image is loading in the background.
        self._ui.edit_sidebar.set_light_preview_image(None)
        self._ui.edit_sidebar.set_session(session)
        self._ui.edit_sidebar.refresh()
        if not self._edit_viewer_fullscreen_connected:
            # Route double-click exit requests from the edit viewer through the
            # controller so the dedicated full screen manager can restore the
            # chrome even when immersive mode is triggered outside the
            # frameless window manager.
            self._ui.edit_image_viewer.fullscreenExitRequested.connect(
                self.exit_fullscreen_preview
            )
            self._edit_viewer_fullscreen_connected = True

        self._compare_active = False
        self._set_mode("adjust")

        self._move_header_widgets_for_edit()
        if self._detail_ui_controller is not None:
            self._detail_ui_controller.disconnect_zoom_controls()
        self._connect_edit_zoom_controls()
        self._view_controller.show_edit_view()
        self._transition_manager.enter_edit_mode(animate=True)

        self.editingStarted.emit(source)

        # Start loading the full resolution image on the worker pool immediately so the
        # transition animation can play without waiting for disk I/O or decode work.
        self._start_async_edit_load(source)

    def _start_async_edit_load(self, source: Path) -> None:
        """Kick off the threaded image load for *source*."""

        if self._session is None:
            return
        # Reset any previous worker reference so a stale ``ImageLoadWorker`` finishing late does
        # not try to update widgets for an unrelated asset.  The session check above already guards
        # against most late deliveries, but clearing the pointer avoids keeping unnecessary objects
        # alive.
        self._active_image_worker = None
        self._is_loading_edit_image = True
        if self._skip_next_preview_frame:
            # The detail surface already uploaded the texture for this asset.  Suppressing the
            # loading overlay keeps the transition animation visible while the background decode
            # worker prepares its copy of the pixels for the edit preview pipeline.
            self._ui.edit_image_viewer.set_loading(False)
        else:
            self._ui.edit_image_viewer.set_loading(True)

        worker = ImageLoadWorker(source)
        worker.signals.imageLoaded.connect(self._on_edit_image_loaded)
        worker.signals.loadFailed.connect(self._on_edit_image_load_failed)
        self._active_image_worker = worker
        QThreadPool.globalInstance().start(worker)

    def _start_sidebar_preview_preparation(
        self,
        image: QImage,
        *,
        full_res_image_for_fallback: QImage | None = None,
    ) -> None:
        """Prepare a sidebar preview from *image*, optionally falling back to CPU scaling.

        Parameters
        ----------
        image:
            The pre-scaled image generated by the GPU.  When the GPU path
            fails, callers may pass the full-resolution source and supply the
            original image via *full_res_image_for_fallback* so the worker can
            fall back to its legacy scaling routine.
        full_res_image_for_fallback:
            Optional copy of the source image used when ``image`` turns out to
            be unscaled.  Providing the original frame allows the worker to
            reuse its existing CPU scaling logic while still benefiting from
            colour statistics computed on the reduced preview in the success
            case.
        """

        if image.isNull():
            return

        self._sidebar_preview_generation += 1
        generation = self._sidebar_preview_generation

        track_height = max(1, self._ui.edit_sidebar.preview_thumbnail_height())
        target_height = max(track_height * 6, 320)

        # Determine whether the worker should perform an additional scaling pass.
        if image.height() > int(target_height * 1.5):
            worker_image = full_res_image_for_fallback if full_res_image_for_fallback else image
            worker_target_height = target_height
        else:
            worker_image = image
            worker_target_height = -1

        worker = EditSidebarPreviewWorker(
            worker_image,
            generation=generation,
            target_height=worker_target_height,
        )
        worker.signals.ready.connect(self._handle_sidebar_preview_ready)
        worker.signals.error.connect(self._handle_sidebar_preview_error)
        worker.signals.finished.connect(self._handle_sidebar_preview_finished)
        self._sidebar_preview_worker = worker
        self._sidebar_preview_worker_generation = generation
        QThreadPool.globalInstance().start(worker)

    def _on_edit_image_loaded(self, path: Path, image: QImage) -> None:
        """Handle a successfully decoded edit image."""

        self._active_image_worker = None
        if self._session is None or self._current_source != path:
            return
        if not self._view_controller.is_edit_view_active():
            return

        session = self._session

        if not self._edit_viewer_fullscreen_connected:
            self._ui.edit_image_viewer.fullscreenExitRequested.connect(
                self.exit_fullscreen_preview
            )
            self._edit_viewer_fullscreen_connected = True

        try:
            self._preview_manager.start_session(image, session.values())
        except Exception:
            _LOGGER.exception("Failed to initialise preview session for %s", path)
            self._is_loading_edit_image = False
            self._ui.edit_image_viewer.set_loading(False)
            self.leave_edit_mode(animate=False)
            return

        # Resolve the GPU shader uniforms before painting so both the edit preview and the GL
        # surface share identical Photos-compatible maths.  When the ``image_source`` matches the
        # current frame :meth:`GLImageViewer.set_image` short-circuits the expensive texture upload
        # while still refreshing the uniforms.
        resolved_adjustments = self._resolve_session_adjustments()
        self._active_adjustments = resolved_adjustments
        initial_uv = session.get_crop_uv()
        self._ui.edit_image_viewer.set_image(
            image,
            resolved_adjustments,
            image_source=path,
            reset_view=False,
            display_uv=initial_uv,
        )
        self._skip_next_preview_frame = False
        if self._compare_active:
            # Honour an active compare press by restoring the original look immediately.  The fast
            # path above refreshes the edit uniforms, so a second call restores the neutral shader
            # state until the user releases the gesture.
            self._ui.edit_image_viewer.set_adjustments({})

        # The worker has delivered the full-resolution frame, so the loading scrim can disappear
        # immediately.  This mirrors the legacy behaviour where the QWidget-based viewer stopped
        # animating the spinner as soon as decoding finished.
        self._is_loading_edit_image = False
        self._ui.edit_image_viewer.set_loading(False)

        # Hand the decoded frame to the sidebar.  A GPU render produces a neutral, pre-scaled
        # preview that keeps the worker focused on colour statistics.  Should the GPU pass fail the
        # code gracefully falls back to the original full-resolution frame so the legacy CPU path
        # remains functional.
        track_height = max(1, self._ui.edit_sidebar.preview_thumbnail_height())
        target_height = max(track_height * 6, 320)
        source_size = image.size()
        source_height = max(1, source_size.height())
        scaled_width = max(1, int(round(source_size.width() * (target_height / float(source_height)))))
        target_size = QSize(scaled_width, target_height)

        try:
            scaled_preview_image = self._preview_manager.generate_scaled_neutral_preview(target_size)
        except Exception:
            _LOGGER.exception("Failed to generate GPU-scaled neutral preview")
            scaled_preview_image = QImage()

        if scaled_preview_image.isNull():
            _LOGGER.error("GPU scaled preview image was null; falling back to CPU scaling")
            scaled_preview_image = image

        self._start_sidebar_preview_preparation(
            scaled_preview_image,
            full_res_image_for_fallback=image,
        )

    def _on_edit_image_load_failed(self, path: Path, message: str) -> None:
        """Abort the edit flow when the source image fails to load."""

        del path  # The controller already stores the active source path separately.
        self._active_image_worker = None
        if not self._is_loading_edit_image:
            return
        self._is_loading_edit_image = False
        self._ui.edit_image_viewer.set_loading(False)
        self._skip_next_preview_frame = False
        _LOGGER.error("Failed to load image for editing: %s", message)
        self.leave_edit_mode(animate=False)

    def _handle_sidebar_preview_ready(
        self,
        result: EditSidebarPreviewResult,
        generation: int,
    ) -> None:
        """Apply the asynchronously prepared sidebar preview when it matches the active asset."""

        if generation != self._sidebar_preview_generation:
            return
        if self._session is None or not self._view_controller.is_edit_view_active():
            return
        self._ui.edit_sidebar.set_light_preview_image(
            result.image,
            color_stats=result.stats,
        )
        self._ui.edit_sidebar.refresh()

    def _handle_sidebar_preview_error(self, generation: int, message: str) -> None:
        """Log errors from the preview worker without interrupting the edit flow."""

        if generation != self._sidebar_preview_generation:
            return
        _LOGGER.error("Edit sidebar preview preparation failed: %s", message)

    def _handle_sidebar_preview_finished(self, generation: int) -> None:
        """Release the sidebar worker reference once its signals have been delivered."""

        if generation == self._sidebar_preview_worker_generation:
            self._sidebar_preview_worker = None
            self._sidebar_preview_worker_generation = None

    def leave_edit_mode(self, animate: bool = True) -> None:
        """Return to the standard detail view, optionally animating the transition."""

        self._preview_manager.cancel_pending_updates()
        self._ui.edit_image_viewer.set_crop_mode(False)
        if self._is_loading_edit_image:
            self._is_loading_edit_image = False
            self._ui.edit_image_viewer.set_loading(False)
        if self._fullscreen_manager.is_in_fullscreen():
            self.exit_fullscreen_preview()
        if (
            not self._view_controller.is_edit_view_active()
            and not self._transition_manager.is_transition_active()
        ):
            return

        # Ensure the preview surface shows the latest adjusted frame before any widgets start
        # disappearing so the user never sees a partially restored original.
        self._handle_compare_released()
        self._ui.edit_image_viewer.setCropMode(False)

        self._disconnect_edit_zoom_controls()
        if self._detail_ui_controller is not None:
            self._detail_ui_controller.connect_zoom_controls()
        self._restore_header_widgets_after_edit()
        if self._edit_viewer_fullscreen_connected:
            try:
                self._ui.edit_image_viewer.fullscreenExitRequested.disconnect(
                    self.exit_fullscreen_preview
                )
            except (TypeError, RuntimeError):
                pass
            self._edit_viewer_fullscreen_connected = False
        self._view_controller.show_detail_view()

        show_filmstrip = True
        if self._settings is not None:
            stored_preference = self._settings.get("ui.show_filmstrip", True)
            if isinstance(stored_preference, bool):
                show_filmstrip = stored_preference
            elif isinstance(stored_preference, str):
                show_filmstrip = stored_preference.strip().lower() in {
                    "1",
                    "true",
                    "yes",
                    "on",
                }
            else:
                show_filmstrip = bool(stored_preference)

        self._transition_manager.leave_edit_mode(
            animate=animate,
            show_filmstrip=show_filmstrip,
        )
        self._preview_manager.stop_session()
        self._skip_next_preview_frame = False

    # ------------------------------------------------------------------
    def _handle_session_changed(self, values: dict) -> None:
        del values  # The session retains the authoritative mapping internally.
        if self._session is None:
            return
        self._preview_manager.update_adjustments(self._session.values())
        self._apply_session_adjustments_to_viewer()

    def _handle_crop_changed(self, cx: float, cy: float, width: float, height: float) -> None:
        if self._session is None:
            return
        updates = {
            "Crop_CX": float(cx),
            "Crop_CY": float(cy),
            "Crop_W": float(width),
            "Crop_H": float(height),
        }
        self._session.set_values(updates, emit_individual=False)

    def _apply_session_adjustments_to_viewer(self) -> None:
        """Forward the latest session values to the GL viewer."""

        if self._session is None:
            return
        adjustments = self._resolve_session_adjustments()
        self._active_adjustments = adjustments
        # Avoid repainting while the compare button is held so the user continues
        # to see the unadjusted frame until the interaction ends.
        if not self._compare_active:
            self._ui.edit_image_viewer.set_adjustments(adjustments)

    @Slot(BWParams)
    def _handle_bw_previewed(self, params: BWParams) -> None:
        """Apply *params* to the viewer without mutating the session."""

        if self._session is None or self._compare_active:
            return
        if not bool(self._session.value("BW_Enabled")):
            return
        base = dict(self._active_adjustments or self._resolve_session_adjustments())
        base["BWIntensity"] = params.intensity
        base["BWNeutrals"] = params.neutrals
        base["BWTone"] = params.tone
        base["BWGrain"] = params.grain
        self._ui.edit_image_viewer.set_adjustments(base)

    @Slot(BWParams)
    def _handle_bw_committed(self, params: BWParams) -> None:
        """Persist *params* into the session and re-enable the effect if needed."""

        if self._session is None:
            return
        clamped = params.clamp()
        updates = {
            "BW_Master": clamped.master,
            "BW_Intensity": clamped.intensity,
            "BW_Neutrals": clamped.neutrals,
            "BW_Tone": clamped.tone,
            "BW_Grain": clamped.grain,
        }
        self._session.set_values(updates)
        if not bool(self._session.value("BW_Enabled")):
            self._session.set_value("BW_Enabled", True)

    def _resolve_session_adjustments(self) -> dict[str, float]:
        """Return the current session adjustments resolved for the GL shader."""

        if self._session is None:
            return {}

        values = self._session.values()

        # Prefer the preview manager helper so both the CPU thumbnails and the GPU shader share
        # identical Photos-compatible math.  Fall back to the module-level resolver if the preview
        # pipeline has not been initialised yet (for example, during early unit tests).
        try:
            resolved = self._preview_manager.resolve_adjustments(values)
        except AttributeError:
            resolved = resolve_adjustment_mapping(values, stats=self._preview_manager.color_stats())
        else:
            # ``resolve_adjustments`` already honours colour statistics when available.  Guard the
            # return value here so callers always receive a defensive copy and accidental mutation
            # cannot leak back into the preview manager's caches.
            resolved = dict(resolved)

        return resolved

    def _restore_active_adjustments(self) -> None:
        """Reapply the cached adjustments to the GL viewer."""

        if self._compare_active:
            return
        if self._active_adjustments:
            self._ui.edit_image_viewer.set_adjustments(self._active_adjustments)
        else:
            self._ui.edit_image_viewer.set_adjustments({})

    def _on_transition_finished(self, direction: str) -> None:
        """Clean up controller state after the transition manager completes."""

        if direction == "exit":
            self._ui.edit_header_container.hide()
            self._ui.edit_sidebar.set_session(None)
            self._ui.edit_sidebar.set_light_preview_image(None)
            # Do not call ``clear`` on the shared GL viewer here.  The retained texture lets the
            # detail surface display the adjusted frame instantly when the edit chrome slides away.
            self._session = None
            self._current_source = None
            self._compare_active = False
            self._active_adjustments = {}
            self._skip_next_preview_frame = False

    # ------------------------------------------------------------------
    # Dedicated edit full screen workflow
    # ------------------------------------------------------------------
    def is_in_fullscreen(self) -> bool:
        """Expose the immersive full screen state managed externally."""

        return self._fullscreen_manager.is_in_fullscreen()

    def enter_fullscreen_preview(self) -> None:
        """Expand the edit viewer into a chrome-free full screen mode."""

        if not self._view_controller.is_edit_view_active():
            return
        if self._current_source is None or self._session is None:
            return

        adjustments = self._active_adjustments or self._resolve_session_adjustments()
        if self._fullscreen_manager.enter_fullscreen_preview(
            self._current_source,
            adjustments,
        ):
            self._compare_active = False

    def exit_fullscreen_preview(self) -> None:
        """Restore the standard edit chrome after leaving full screen."""

        adjustments: Optional[dict[str, float]] = None
        if self._session is not None:
            adjustments = self._active_adjustments or self._resolve_session_adjustments()

        if self._fullscreen_manager.exit_fullscreen_preview(
            self._current_source,
            adjustments,
        ):
            self._compare_active = False

    def _handle_compare_pressed(self) -> None:
        """Display the original photo while the compare button is held."""

        self._compare_active = True
        self._ui.edit_image_viewer.set_adjustments({})

    def _handle_compare_released(self) -> None:
        """Restore the adjusted preview after a comparison glance."""

        self._compare_active = False
        self._restore_active_adjustments()

    def _handle_reset_clicked(self) -> None:
        if self._session is None:
            return
        # Stop any pending preview updates so the reset renders immediately.
        self._preview_manager.cancel_pending_updates()
        self._session.reset()

    def _handle_done_clicked(self) -> None:
        # Ensure no delayed preview runs after committing the adjustments.
        self._preview_manager.stop_session()
        if self._session is None or self._current_source is None:
            self.leave_edit_mode(animate=True)
            return
        # Store the source path locally before ``leave_edit_mode`` clears the
        # controller state.  The detail player needs the same asset path to
        # reload the freshly saved adjustments once the edit chrome is hidden.
        source = self._current_source
        # Capture the rendered preview so the detail view can reuse it while
        # the background worker recalculates the full-resolution frame.  A copy
        # keeps the pixmap alive after the edit widgets tear down their state.
        preview_pixmap = self._ui.edit_image_viewer.pixmap()
        self._session.set_values(
            self._ui.edit_image_viewer.crop_values(),
            emit_individual=False,
        )
        adjustments = self._session.values()
        if self._navigation is not None:
            # Saving adjustments writes sidecar files, which triggers the
            # filesystem watcher to rebuild the sidebar tree.  That rebuild
            # reselects the active collection ("All Photos", etc.) and would
            # otherwise emit navigation signals that yank the UI back to the
            # gallery.  Arm the suppression guard *before* touching the disk so
            # those callbacks are ignored until the detail surface finishes
            # updating.
            self._navigation.suppress_tree_refresh_for_edit()
        sidecar.save_adjustments(source, adjustments)
        # Defer cache invalidation until after the detail surface has been
        # restored so the gallery does not briefly become the active view while
        # its thumbnails refresh in the background.
        self._schedule_thumbnail_refresh(source)
        self.leave_edit_mode(animate=True)
        # ``display_image`` schedules an asynchronous reload; logging the
        # boolean result would not improve the UX, so simply trigger it and
        # fall back to the playlist selection handlers if scheduling fails.
        self._player_view.display_image(source, placeholder=preview_pixmap)
        self.editingFinished.emit(source)

    def _refresh_thumbnail_cache(self, source: Path) -> None:
        metadata = self._asset_model.source_model().metadata_for_absolute_path(source)
        if metadata is None:
            return
        rel_value = metadata.get("rel")
        if not rel_value:
            return
        self._refresh_thumbnail_cache_for_rel(str(rel_value))

    def _refresh_thumbnail_cache_for_rel(self, rel: str) -> None:
        """Invalidate cached thumbnails identified by *rel*."""

        if not rel:
            return
        source_model = self._asset_model.source_model()
        if hasattr(source_model, "invalidate_thumbnail"):
            source_model.invalidate_thumbnail(rel)
        self._thumbnail_loader.invalidate(rel)

    def _schedule_thumbnail_refresh(self, source: Path) -> None:
        """Refresh thumbnails for *source* on the next event loop turn.

        The deferment avoids jarring view changes that occur when the gallery
        reacts to cache invalidation while the user is still focused on the
        detail surface.
        """

        metadata = self._asset_model.source_model().metadata_for_absolute_path(source)
        if metadata is None:
            return
        rel_value = metadata.get("rel")
        if not rel_value:
            return
        rel = str(rel_value)
        if rel in self._pending_thumbnail_refreshes:
            return

        def _run_refresh(rel_key: str) -> None:
            try:
                self._refresh_thumbnail_cache_for_rel(rel_key)
            finally:
                self._pending_thumbnail_refreshes.discard(rel_key)

        self._pending_thumbnail_refreshes.add(rel)
        QTimer.singleShot(0, lambda rel_key=rel: _run_refresh(rel_key))

    def _handle_mode_change(self, mode: str, checked: bool) -> None:
        if not checked:
            return
        self._set_mode(mode)

    def _handle_top_bar_index_changed(self, index: int) -> None:
        """Synchronise action state when the segmented bar changes selection."""

        mode = "adjust" if index == 0 else "crop"
        target_action = self._ui.edit_adjust_action if mode == "adjust" else self._ui.edit_crop_action
        if not target_action.isChecked():
            target_action.setChecked(True)
        self._set_mode(mode, from_top_bar=True)

    def _set_mode(self, mode: str, *, from_top_bar: bool = False) -> None:
        if mode == "adjust":
            self._ui.edit_adjust_action.setChecked(True)
            self._ui.edit_crop_action.setChecked(False)
            self._ui.edit_sidebar.set_mode("adjust")
<<<<<<< HEAD
            self._ui.edit_image_viewer.setCropMode(False)
=======
            self._ui.edit_image_viewer.set_crop_mode(False)
>>>>>>> cfca71ff
        else:
            self._ui.edit_adjust_action.setChecked(False)
            self._ui.edit_crop_action.setChecked(True)
            self._ui.edit_sidebar.set_mode("crop")
<<<<<<< HEAD
            crop_values: Mapping[str, float] | None = None
            if self._session is not None:
                crop_values = {
                    "Crop_CX": float(self._session.value("Crop_CX")),
                    "Crop_CY": float(self._session.value("Crop_CY")),
                    "Crop_W": float(self._session.value("Crop_W")),
                    "Crop_H": float(self._session.value("Crop_H")),
                }
            self._ui.edit_image_viewer.setCropMode(True, crop_values)
=======
            self._ui.edit_image_viewer.set_crop_mode(True)
>>>>>>> cfca71ff
        index = 0 if mode == "adjust" else 1
        self._ui.edit_mode_control.setCurrentIndex(index, animate=not from_top_bar)

    def _move_header_widgets_for_edit(self) -> None:
        """Reparent shared toolbar widgets into the edit header."""

        ui = self._ui
        if ui.edit_zoom_host_layout.indexOf(ui.zoom_widget) == -1:
            ui.edit_zoom_host_layout.addWidget(ui.zoom_widget)
        ui.zoom_widget.show()

        right_layout = ui.edit_right_controls_layout
        if right_layout.indexOf(ui.info_button) == -1:
            right_layout.insertWidget(0, ui.info_button)
        if right_layout.indexOf(ui.favorite_button) == -1:
            right_layout.insertWidget(1, ui.favorite_button)

    def _restore_header_widgets_after_edit(self) -> None:
        """Return shared toolbar widgets to the detail header layout."""

        ui = self._ui
        ui.detail_actions_layout.insertWidget(ui.detail_info_button_index, ui.info_button)
        ui.detail_actions_layout.insertWidget(ui.detail_favorite_button_index, ui.favorite_button)
        ui.detail_header_layout.insertWidget(ui.detail_zoom_widget_index, ui.zoom_widget)

    def _handle_playlist_change(self) -> None:
        if self._view_controller.is_edit_view_active():
            self.leave_edit_mode()
    def set_navigation_controller(self, navigation: "NavigationController") -> None:
        """Attach the navigation controller after construction.

        The main window builds the view controllers before wiring the
        navigation stack.  Providing a setter keeps the constructor flexible
        while still allowing the edit workflow to coordinate suppression of
        sidebar-driven navigation callbacks when adjustments are saved.
        """

        self._navigation = navigation<|MERGE_RESOLUTION|>--- conflicted
+++ resolved
@@ -812,28 +812,12 @@
             self._ui.edit_adjust_action.setChecked(True)
             self._ui.edit_crop_action.setChecked(False)
             self._ui.edit_sidebar.set_mode("adjust")
-<<<<<<< HEAD
-            self._ui.edit_image_viewer.setCropMode(False)
-=======
             self._ui.edit_image_viewer.set_crop_mode(False)
->>>>>>> cfca71ff
         else:
             self._ui.edit_adjust_action.setChecked(False)
             self._ui.edit_crop_action.setChecked(True)
             self._ui.edit_sidebar.set_mode("crop")
-<<<<<<< HEAD
-            crop_values: Mapping[str, float] | None = None
-            if self._session is not None:
-                crop_values = {
-                    "Crop_CX": float(self._session.value("Crop_CX")),
-                    "Crop_CY": float(self._session.value("Crop_CY")),
-                    "Crop_W": float(self._session.value("Crop_W")),
-                    "Crop_H": float(self._session.value("Crop_H")),
-                }
-            self._ui.edit_image_viewer.setCropMode(True, crop_values)
-=======
             self._ui.edit_image_viewer.set_crop_mode(True)
->>>>>>> cfca71ff
         index = 0 if mode == "adjust" else 1
         self._ui.edit_mode_control.setCurrentIndex(index, animate=not from_top_bar)
 
